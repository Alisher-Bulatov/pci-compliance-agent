--- conflicted
+++ resolved
@@ -5,42 +5,8 @@
 
 ---
 
----
-
 ## 🔧 Key Components
 
-<<<<<<< HEAD
-- **FAISS Retriever**: Loads `pci_chunks.txt` and builds a searchable index.
-- **LLM Agent**: Uses prompt formatting to trigger tool calls where needed.
-- **MCP Server**: Executes tools like `get_requirement_text` via FastAPI.
-- **CLI Interface**: Chat with the agent from terminal using `cli.py`.
-
----
-
-## 🚀 How to Run
-
-1. Install dependencies:
-   ```bash
-   pip install -r requirements.txt
-   ```
-
-2. Build the FAISS index:
-   ```bash
-   python scripts/build_index.py
-   ```
-
-3. Start the MCP server:
-   ```bash
-   uvicorn mcp_server.main:app --reload
-   ```
-
-4. In a separate terminal, start the CLI interface:
-   ```bash
-   python cli.py
-   ```
-
-5. Type `exit` or `quit` to end the session.
-=======
 - **FAISS Retriever**  
   Uses `pci_chunks.txt` and a prebuilt index (`pci_index.faiss`) to locate relevant content from PCI DSS documentation.
 
@@ -73,31 +39,11 @@
    ```
 
 4. Type `exit` or `quit` to end the session.
->>>>>>> b90a29ce
 
 ---
 
 ## 🧠 Assistant Capabilities
 
-<<<<<<< HEAD
-The agent can:
-
-- Retrieve requirement text by ID
-- Search for relevant topics (e.g., firewalls, encryption)
-- Compare requirements side by side
-- Recommend tools when user intent is ambiguous
-
-All logic is tool-call driven and modular.
-
-### ✅ Supported Tools
-
-| Tool | Description |
-|------|-------------|
-| `get_requirement_text` | Retrieve the exact text of a specific requirement |
-| `search_by_topic` | Retrieve relevant requirements based on a topic |
-| `compare_requirements` | Compare full text of two or more requirements |
-| `recommend_tool` | Suggest the best tool based on vague input |
-=======
 The agent uses LLM reasoning to:
 
 - Answer questions about PCI DSS requirement texts
@@ -115,26 +61,16 @@
 | `search_by_topic` | Retrieves top relevant requirements for a topic (e.g., encryption, firewalls) |
 | `compare_requirements` | Compares the full text of two or more requirement IDs |
 | `recommend_tool` | Suggests the best tool to use when the user input is vague or exploratory |
->>>>>>> b90a29ce
 
 ---
 
 ## 🔍 Sample Prompts
 
-<<<<<<< HEAD
-Try interacting with the agent using:
-=======
 Try these:
->>>>>>> b90a29ce
 
 ```text
 hello
 What does 3.2.1 say?
-<<<<<<< HEAD
-Compare 1.1.2 and 12.5.1
-Search for firewall rules
-What are some encryption requirements?
-=======
 Can you show me the wording of requirement 1.1.2?
 Compare requirements 1.1.2 and 12.5.1
 Help me understand encryption requirements
@@ -142,7 +78,6 @@
 What about segmentation boundaries?
 Is 3.2.1 about sensitive data?
 I already know 3.2.1 is about not storing sensitive auth data, but what else should I know?
->>>>>>> b90a29ce
 ```
 
 ---
@@ -151,34 +86,6 @@
 
 ```text
 .
-<<<<<<< HEAD
-├── cli.py                      # CLI interface entry point
-├── mcp_server/
-│   └── main.py                 # MCP server with FastAPI tools
-├── tools/                      # Tool logic for requirement analysis
-├── agent/
-│   ├── prompt_template.txt
-│   ├── followup_template.txt
-│   ├── llm_wrapper.py
-│   ├── prompt_formatter.py
-│   └── tool_call_parser.py
-├── retrieval/
-│   ├── retriever.py
-│   └── data/
-│       ├── pci_index.faiss
-│       └── mapping.pkl
-├── scripts/
-│   └── build_index.py
-```
-
----
-
-## 🧪 Debugging Tips
-
-- `Parsed TOOL_CALL:` — agent is making an API call.
-- `→ Tool Result:` — shows the tool response.
-- `=== Follow-up from LLM ===` — explanation from the assistant.
-=======
 ├── main.py                     # CLI interface and orchestrator
 ├── agent/
 │   ├── prompt_template.txt     # Main system prompt
@@ -206,7 +113,6 @@
 - `Parsed TOOL_CALL:` → confirms tool was triggered
 - `→ Tool Result:` → shows the actual tool response
 - `=== Follow-up from LLM ===` → assistant explains result
->>>>>>> b90a29ce
 
 ---
 
